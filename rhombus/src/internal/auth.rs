--- conflicted
+++ resolved
@@ -39,7 +39,6 @@
     },
 };
 
-<<<<<<< HEAD
 use super::database::provider::Database;
 
 pub fn create_user_api_key(location_url: &str) -> String {
@@ -53,8 +52,6 @@
     )
 }
 
-=======
->>>>>>> 7f9c107a
 #[derive(Debug, Serialize, Clone)]
 pub struct UserInner {
     pub id: i64,
@@ -585,12 +582,8 @@
         )
     };
 
-<<<<<<< HEAD
     let location_url = state.settings.read().await.location_url.clone();
-    let Ok(upsert_result) = state
-=======
     let upsert_result = state
->>>>>>> 7f9c107a
         .db
         .upsert_user_by_discord_id(
             &profile.global_name,
@@ -835,12 +828,8 @@
         .await
         .map_err_page(&extensions, "Failed to parse CTFtime user data")?;
 
-<<<<<<< HEAD
     let location_url = state.settings.read().await.location_url.clone();
-    let Ok((user_id, team_id, invite_token)) = state
-=======
     let (user_id, _team_id, invite_token) = state
->>>>>>> 7f9c107a
         .db
         .upsert_user_by_ctftime(
             &user_data.name,
@@ -1072,12 +1061,8 @@
 
     let avatar = avatar_from_email(&form.username.trim().to_lowercase());
 
-<<<<<<< HEAD
     let location_url = state.settings.read().await.location_url.clone();
-    let Some((user_id, team_id)) = state
-=======
     let maybe_user = match state
->>>>>>> 7f9c107a
         .db
         .upsert_user_by_credentials(&form.username, &avatar, &form.password, &location_url)
         .await
@@ -1220,27 +1205,12 @@
 
     let avatar = avatar_from_email(&email);
 
-<<<<<<< HEAD
     let location_url = state.settings.read().await.location_url.clone();
-
-    let (user_id, team_id) = match state
+    let (user_id, _team_id) = state
         .db
         .upsert_user_by_email(name, &email, &avatar, &location_url)
         .await
-    {
-        Ok((user_id, team_id)) => (user_id, team_id),
-        Err(err) => {
-            tracing::info!("Failed to upsert user by email {} {}", email, err);
-            return Redirect::temporary("/signin").into_response();
-        }
-    };
-=======
-    let (user_id, _team_id) = state
-        .db
-        .upsert_user_by_email(name, &email, &avatar)
-        .await
         .map_err_page(&extensions, "Failed to upsert user by email")?;
->>>>>>> 7f9c107a
 
     let cookie = sign_in_cookie(&state, user_id, &cookie_jar)
         .await
