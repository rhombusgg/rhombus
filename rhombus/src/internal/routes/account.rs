--- conflicted
+++ resolved
@@ -487,18 +487,15 @@
             new_account_name => &form.name,
         }
     } else {
-<<<<<<< HEAD
-        let html = account_name_template
-            .render(context! {
-                page,
-                errors,
-            })
-            .unwrap();
-        Ok(Response::builder()
-            .header("Content-Type", "text/html")
-            .body(html)
-            .unwrap())
-    }
+        context! {
+            page,
+            errors,
+        }
+    };
+
+    let html = account_name_template.render(ctx).unwrap();
+
+    Ok(Html(html))
 }
 
 pub async fn route_account_roll_key(
@@ -523,15 +520,4 @@
             })
             .unwrap(),
     ))
-=======
-        context! {
-            page,
-            errors,
-        }
-    };
-
-    let html = account_name_template.render(ctx).unwrap();
-
-    Ok(Html(html))
->>>>>>> 7f9c107a
 }