--- conflicted
+++ resolved
@@ -60,76 +60,6 @@
             .is_some()
     };
 
-<<<<<<< HEAD
-    let mut categories: Vec<_> = challenge_data.categories.values().collect();
-    categories.sort_by_key(|x| x.sequence);
-
-    let challenge_json = json!({
-        "division_id": team.division_id,
-        "ticket_enabled": ticket_enabled,
-        "challenges": challenge_data.challenges.values().map(|challenge| json!({
-            "id": challenge.id,
-            "name": challenge.name,
-            "description": challenge.description,
-            "health": if let (Some(healthy), Some(last_checked)) = (challenge.healthy, challenge.last_healthcheck) {
-                Some(json!({
-                    "last_checked": last_checked,
-                    "healthy": healthy,
-                }))
-            } else {
-                None
-            },
-            "points": challenge.points,
-            "category_id": challenge.category_id,
-            "author_id": challenge.author_id,
-            "division_solves": challenge.division_solves.iter().map(|(division_id, solves)| json!({
-                "division_id": division_id,
-                "solves": solves,
-            })).collect::<serde_json::Value>(),
-            "attachments": challenge.attachments.iter().map(|attachment| json!({
-                "name": attachment.name,
-                "url": attachment.url,
-            })).collect::<serde_json::Value>(),
-        })).collect::<serde_json::Value>(),
-        "categories": categories.into_iter().map(|category| json!({
-            "id": category.id,
-            "name": category.name,
-            "color": category.color,
-        })).collect::<serde_json::Value>(),
-        "authors": challenge_data.authors.values().map(|author|
-            (author.id.clone(), json!({
-                "name": author.name,
-                "avatar_url": author.avatar_url,
-            }))
-        ).collect::<serde_json::Value>(),
-        "divisions": challenge_data.divisions.values().map(|division|
-            (division.id.clone(), json!({
-                "name": division.name,
-            }))
-        ).collect::<serde_json::Value>(),
-        "team": json!({
-            "users": team.users.iter().map(|user|
-                (user.0.to_string(), json!({
-                    "name": user.1.name,
-                    "avatar_url": user.1.avatar_url,
-                }))
-            ).collect::<serde_json::Value>(),
-            "solves": team.solves.iter().map(|(challenge_id, solve)|
-                (challenge_id.to_string(), json!({
-                    "solved_at": solve.solved_at,
-                    "user_id": solve.user_id,
-                    "points": solve.points,
-                }))
-            ).collect::<serde_json::Value>(),
-        })
-    });
-
-    if uri.path().ends_with(".json") {
-        return Ok(Json(challenge_json).into_response());
-    }
-
-=======
->>>>>>> 65a20764
     let html = state
         .jinja
         .get_template("challenges/challenges.html")
