use std::{
    any::Any,
    cell::RefCell,
    collections::BTreeMap,
    fmt::Debug,
    hash::{BuildHasher, BuildHasherDefault, Hasher},
    net::IpAddr,
    num::NonZeroU32,
    rc::Rc,
    sync::Arc,
    time::Duration,
};

use axum::{
<<<<<<< HEAD
    extract::{Request, State},
    http::{self, Extensions, HeaderMap, StatusCode},
    middleware::{self, Next},
    response::{Html, IntoResponse},
=======
    error_handling::HandleErrorLayer,
    http::{Extensions, HeaderMap, StatusCode, Uri},
    middleware,
    response::Html,
>>>>>>> 7f9c107a
    routing::{delete, get, post},
    BoxError, Extension,
};
use reqwest::Method;
use tokio::sync::{Mutex, RwLock};
<<<<<<< HEAD
use tonic::service::RoutesBuilder;
use tower::ServiceExt as _;
=======
use tower::ServiceBuilder;
>>>>>>> 7f9c107a
use tower_governor::{governor::GovernorConfigBuilder, GovernorLayer};
use tower_http::{catch_panic::CatchPanicLayer, compression::CompressionLayer};
use tracing::info;

use crate::{
    database_upload_provider::DatabaseUploadProvider,
    errors::{DatabaseConfigurationError, RhombusError},
    internal::{
        auth::{
            auth_injector_middleware, enforce_admin_middleware, enforce_auth_middleware,
            route_signin, route_signin_credentials, route_signin_ctftime,
            route_signin_ctftime_callback, route_signin_discord, route_signin_discord_callback,
            route_signin_email, route_signin_email_callback, route_signin_email_confirm_callback,
            route_signout, MaybeUser,
        },
        command_palette::route_command_palette_items,
        database::{
            cache::{database_cache_evictor, DbCache},
            provider::{Connection, Database},
        },
        discord::Bot,
        division::{
            Division, DivisionEligibilityProvider, EmailDivisionEligibilityProvider,
            MaxDivisionPlayers, OpenDivisionEligibilityProvider,
        },
        email::{mailgun::MailgunProvider, outbound_mailer::OutboundMailer},
<<<<<<< HEAD
        grpc::init_grpc,
=======
        errors::{error_handler_middleware, handle_panic, route_not_found, timeout_inner},
>>>>>>> 7f9c107a
        health::{healthcheck_catch_up, healthcheck_runner},
        ip::{
            default_ip_extractor, ip_insert_blank_middleware, ip_insert_middleware,
            maybe_cf_connecting_ip, maybe_fly_client_ip, maybe_peer_ip,
            maybe_rightmost_x_forwarded_for, maybe_true_client_ip, maybe_x_real_ip, track_flusher,
            track_middleware, IpExtractorFn, KeyExtractorShim,
        },
        locales::{self, jinja_timediff, jinja_translate, locale_middleware},
        open_graph::{
            open_graph_cache_evictor, route_default_og_image, route_team_og_image,
            route_user_og_image,
        },
        router::{route_reload, RouterState, RouterStateInner},
        routes::{
            account::{
                discord_cache_evictor, route_account, route_account_add_email,
                route_account_delete_email, route_account_email_verify_callback,
                route_account_email_verify_confirm, route_account_roll_key, route_account_set_name,
            },
            challenges::{
                route_challenge_submit, route_challenge_view, route_challenges,
                route_ticket_submit, route_ticket_view, route_writeup_delete, route_writeup_submit,
                ChallengePoints, DynamicPoints, StaticPoints, TEAM_BURSTED_POINTS,
            },
            home::route_home,
            meta::{page_meta_middleware, route_robots_txt, GlobalPageMeta, PageMeta},
            public::{route_public_team, route_public_user},
            scoreboard::{
                route_scoreboard, route_scoreboard_division, route_scoreboard_division_ctftime,
            },
            team::{
                route_team, route_team_roll_token, route_team_set_division, route_team_set_name,
                route_user_kick,
            },
            terms::route_terms,
        },
        settings::{DbConfig, IpPreset, Settings},
        static_serve::route_static_serve,
        templates::Templates,
    },
    plugin::{DatabaseProviderContext, GrpcBuilder, RunContext, UploadProviderContext},
    upload_provider::ErasedUploadProvider,
    LocalUploadProvider, Plugin, Result, UploadProvider,
};

#[cfg(feature = "imap")]
use crate::internal::email::provider::InboundEmail;

pub enum RawDb {
    #[cfg(feature = "postgres")]
    Postgres(Arc<crate::internal::database::postgres::Postgres>),

    #[cfg(feature = "libsql")]
    LibSQL(Arc<crate::internal::database::libsql::LibSQL>),

    Plugin(Box<dyn Any + Send + Sync>),
}

#[derive(Clone)]
struct GrpcMiddlewareState {
    grpc_router: axum::Router<()>,
}

async fn grpc_middleware(
    State(s): State<GrpcMiddlewareState>,
    req: Request<axum::body::Body>,
    next: Next,
) -> impl IntoResponse {
    if let Some(h) = req.headers().get(http::header::CONTENT_TYPE) {
        if h == "application/grpc" {
            return s.grpc_router.oneshot(req).await.into_response();
        }
    }
    next.run(req).await.into_response()
}

pub fn builder() -> Builder {
    Builder::default()
}

/// Build a Rhombus application.
///
/// ## Order of execution
///
/// 1. Load settings and configuration from file
/// 2. Connect to database and execute migrations
/// 3. Load settings from database (if mutable configuration is enabled)
/// 4. Execute plugins
/// 5. Merge routers and return the final router
#[derive(Default)]
pub struct Builder {
    pub plugins: Vec<Box<dyn Plugin + Send + Sync>>,
    pub database: Option<DbConfig>,
    pub upload_provider: RefCell<Option<Box<dyn ErasedUploadProvider>>>,
    pub config_builder: config::ConfigBuilder<config::builder::DefaultState>,
    pub ip_extractor: Option<IpExtractorFn>,
}

impl Debug for Builder {
    fn fmt(&self, f: &mut std::fmt::Formatter<'_>) -> std::fmt::Result {
        f.debug_struct("Builder")
            .field("ip_extractor", &"...")
            .finish()
    }
}

impl Builder {
    pub fn load_env(self) -> Self {
        _ = dotenvy::dotenv();
        self
    }

    /// Choose a client IP extractor for your environment
    /// Read more about doing this securely: <https://adam-p.ca/blog/2022/03/x-forwarded-for>
    pub fn extractor(
        self,
        ip_extractor: impl Fn(&HeaderMap, &Extensions) -> Option<IpAddr> + Send + Sync + 'static,
    ) -> Self {
        Self {
            ip_extractor: Some(Arc::new(ip_extractor)),
            ..self
        }
    }

    #[cfg(feature = "shuttle")]
    /// Treat Shuttle's secrets as environment variables to configure Rhombus with.
    ///
    /// ```ignore
    /// #[shuttle_runtime::main]
    /// async fn main(
    ///     #[shuttle_runtime::Secrets] secrets: shuttle_runtime::SecretStore,
    /// ) -> shuttle_axum::ShuttleAxum {
    ///     let app = rhombus::Builder::default()
    ///         .config_from_shuttle(secrets.into_iter())
    ///         // continue configuring rhombus...
    /// }
    /// ```
    pub fn config_from_shuttle(self, secrets_iter: impl Iterator<Item = (String, String)>) -> Self {
        for item in secrets_iter {
            let (key, value) = item;
            if std::env::var(&key).is_err() {
                std::env::set_var(&key, value);
            }
        }

        self
    }

    pub fn config_source<T>(self, source: T) -> Self
    where
        T: config::Source + Send + Sync + 'static,
    {
        Self {
            config_builder: self.config_builder.add_source(source),
            ..self
        }
    }

    /// Override a specific config value programatically.
    ///
    /// ```
    /// rhombus::Builder::default()
    ///    .config_override("location_url", "http://localhost:3000")
    ///     # ;
    /// ```
    pub fn config_override<S, T>(self, key: S, value: T) -> Self
    where
        S: AsRef<str>,
        T: Into<config::Value>,
    {
        Self {
            config_builder: self.config_builder.set_override(key, value).unwrap(),
            ..self
        }
    }

    pub fn database(self, database: DbConfig) -> Self {
        Self {
            database: Some(database),
            ..self
        }
    }

    pub async fn division(self) -> Self {
        self
    }

    pub fn upload_provider(self, upload_provider: impl UploadProvider + 'static) -> Builder {
        Builder {
            plugins: self.plugins,
            config_builder: self.config_builder,
            database: self.database,
            ip_extractor: self.ip_extractor,
            upload_provider: RefCell::new(Some(Box::new(upload_provider))),
        }
    }

    pub fn plugin<Pn>(self, plugin: Pn) -> Builder
    where
        Pn: Plugin + Send + Sync + 'static,
    {
        let mut plugins = self.plugins;
        plugins.push(Box::new(plugin));
        Builder {
            plugins,
            config_builder: self.config_builder,
            database: self.database,
            ip_extractor: self.ip_extractor,
            upload_provider: self.upload_provider,
        }
    }

    async fn build_database(&self, settings: &Settings) -> Result<(Connection, RawDb)> {
        if let Some(database_config) = &self.database {
            match database_config {
                #[cfg(feature = "postgres")]
                DbConfig::RawPostgres(pool) => {
                    info!("Using user preconfigured postgres");
                    let database = crate::internal::database::postgres::Postgres::new(pool.clone());
                    database.migrate().await?;

                    let db = Arc::new(database);
                    return Ok((db.clone(), RawDb::Postgres(db)));
                }

                #[cfg(feature = "libsql")]
                DbConfig::RawLibSQL(database) => {
                    let database =
                        crate::internal::database::libsql::RemoteLibSQL::from(database.clone());
                    database.migrate().await?;

                    let libsql_database: crate::internal::database::libsql::LibSQL =
                        database.into();
                    let db = Arc::new(libsql_database);
                    return Ok((db.clone(), RawDb::LibSQL(db)));
                }
            }
        }

        if let Some(database_url) = &settings.database_url {
            if database_url.starts_with("postgres://") {
                #[cfg(not(feature = "postgres"))]
                return Err(DatabaseConfigurationError::MissingFeature(
                    "postgres".to_owned(),
                    database_url.to_owned(),
                )
                .into());

                #[cfg(feature = "postgres")]
                {
                    info!("Connecting to postgres database from database url");
                    let pool = sqlx::postgres::PgPoolOptions::new()
                        .connect(database_url)
                        .await?;
                    let database = crate::internal::database::postgres::Postgres::new(pool.clone());
                    database.migrate().await?;

                    let db = Arc::new(database);
                    return Ok((db.clone(), RawDb::Postgres(db)));
                }
            }

            if let Some(path) = database_url.strip_prefix("file://") {
                #[cfg(not(feature = "libsql"))]
                {
                    _ = path;
                    return Err(DatabaseConfigurationError::MissingFeature(
                        "libsql".to_owned(),
                        database_url.to_owned(),
                    )
                    .into());
                }

                #[cfg(feature = "libsql")]
                {
                    info!(database_url, "Connecting to local file libsql database");
                    let database =
                        crate::internal::database::libsql::LocalLibSQL::new(path).await?;
                    database.migrate().await?;

                    let libsql_database: crate::internal::database::libsql::LibSQL =
                        database.into();
                    let db = Arc::new(libsql_database);
                    return Ok((db.clone(), RawDb::LibSQL(db)));
                }
            }

            if database_url.strip_prefix("libsql://").is_some() {
                #[cfg(not(feature = "libsql"))]
                {
                    _ = path;
                    return Err(DatabaseConfigurationError::MissingFeature(
                        "libsql".to_owned(),
                        database_url.to_owned(),
                    )
                    .into());
                }

                if let Some(turso) = &settings.turso {
                    #[cfg(feature = "libsql")]
                    {
                        let database = if let Some(local_replica_path) = &turso.local_replica_path {
                            info!(
                                database_url,
                                "Connecting to remote libsql database with local replica"
                            );
                            crate::internal::database::libsql::RemoteLibSQL::new_remote_replica(
                                local_replica_path,
                                database_url.to_owned(),
                                turso.auth_token.to_owned(),
                            )
                            .await?
                        } else {
                            info!(database_url, "Connecting to remote libsql database");
                            crate::internal::database::libsql::RemoteLibSQL::new_remote(
                                database_url.to_owned(),
                                turso.auth_token.to_owned(),
                            )
                            .await?
                        };
                        database.migrate().await?;

                        let libsql_database: crate::internal::database::libsql::LibSQL =
                            database.into();
                        let db = Arc::new(libsql_database);
                        return Ok((db.clone(), RawDb::LibSQL(db)));
                    }
                } else {
                    return Err(RhombusError::MissingConfiguration(format!(
                        "libsql.auth_token must be set for url {}",
                        database_url
                    )));
                }
            }

            return Err(
                DatabaseConfigurationError::UnknownUrlScheme(database_url.to_owned()).into(),
            );
        }

        #[cfg(feature = "libsql")]
        {
            tracing::warn!(
                database_url = "file://rhombus.db",
                "Falling back to local database"
            );
            let database =
                crate::internal::database::libsql::LocalLibSQL::new("rhombus.db").await?;
            database.migrate().await?;

            let libsql_database: crate::internal::database::libsql::LibSQL = database.into();
            let db = Arc::new(libsql_database);
            Ok((db.clone(), RawDb::LibSQL(db)))
        }

        #[cfg(not(feature = "libsql"))]
        Err(
            DatabaseConfigurationError::MissingFeature("libsql".to_owned(), ":memory:".to_owned())
                .into(),
        )
    }

    pub(crate) async fn build_axum_router(
        self,
        rr: Arc<crate::internal::router::Router>,
    ) -> std::result::Result<axum::Router, RhombusError> {
        let (self_arc, router) = {
            let self_rc = Rc::new(self);

            let mut settings: Settings = self_rc
                .config_builder
                .clone()
                .add_source(config::Environment::with_prefix("rhombus").separator("__"))
                .set_default("live_reload", cfg!(debug_assertions))
                .unwrap()
                .set_default("in_memory_cache", true)
                .unwrap()
                .set_default(
                    "default_ticket_template",
                    "# Describe the issue with the challenge\n\n",
                )
                .unwrap()
                .set_default("immutable_config", false)
                .unwrap()
                .build()?
                .try_deserialize()?;

            let mut database_provider_context = DatabaseProviderContext {
                settings: &mut settings,
            };

            let custom_provider = {
                let mut custom_provider = None;
                for plugin in self_rc.plugins.iter() {
                    if let Some(database_provider) = plugin
                        .database_provider(&mut database_provider_context)
                        .await
                    {
                        custom_provider = Some(database_provider);
                        break;
                    }
                }
                custom_provider
            };

            let (db, rawdb) = if let Some(custom_provider) = custom_provider {
                let rawdb = RawDb::Plugin(custom_provider.1);
                let db = custom_provider.0;
                (db, rawdb)
            } else {
                self_rc.build_database(&settings).await?
            };

            let mut divisions = if let Some(divisions) = &settings.divisions {
                divisions
                    .iter()
                    .enumerate()
                    .map(|(i, division)| {
                        let division_eligibility: DivisionEligibilityProvider =
                            if let Some(email_regex) = &division.email_regex {
                                Arc::new(EmailDivisionEligibilityProvider::new(
                                    db.clone(),
                                    email_regex,
                                    division.requirement.clone(),
                                ))
                            } else {
                                Arc::new(OpenDivisionEligibilityProvider {})
                            };

                        let id = division.stable_id.as_ref().unwrap_or(&division.name);

                        let max_players = if let Some(max_players) = &division.max_players {
                            match max_players.as_str() {
                                "unlimited" => MaxDivisionPlayers::Unlimited,
                                "infinity" => MaxDivisionPlayers::Unlimited,
                                "infinite" => MaxDivisionPlayers::Unlimited,
                                "any" => MaxDivisionPlayers::Unlimited,
                                _ => {
                                    if let Ok(max_players) = max_players.parse::<NonZeroU32>() {
                                        MaxDivisionPlayers::Limited(max_players)
                                    } else {
                                        tracing::error!(
                                            max_players,
                                            division = division.name,
                                            "Invalid max players value. Defaulting to unlimited."
                                        );
                                        MaxDivisionPlayers::Unlimited
                                    }
                                }
                            }
                        } else {
                            MaxDivisionPlayers::Unlimited
                        };

                        Division {
                            id: id.to_owned(),
                            name: division.name.clone(),
                            description: division.description.clone(),
                            max_players,
                            division_eligibility,
                            discord_role_id: division.discord_role_id,
                            is_default: i == 0,
                        }
                    })
                    .collect()
            } else {
                let name = "Open".to_owned();
                let id = "open".to_owned();
                vec![Division {
                    id,
                    name,
                    description: "Open division for everyone".to_owned(),
                    max_players: MaxDivisionPlayers::Unlimited,
                    division_eligibility: Arc::new(OpenDivisionEligibilityProvider {}),
                    is_default: true,
                    discord_role_id: None,
                }]
            };

            tokio::task::spawn(async move {
                let duration = Duration::from_secs(3 * 60);
                loop {
                    tokio::time::sleep(duration).await;

                    TEAM_BURSTED_POINTS.alter_all(|_, v| if v > 0 { v - 1 } else { 0 });
                }
            });

            let cached_db = match settings.in_memory_cache.as_str() {
                "false" => {
                    info!("Disabling in memory cache");
                    db.clone()
                }
                "true" => {
                    let duration = 180;
                    info!(duration, "Enabling default in memory cache");
                    database_cache_evictor(duration, db.clone());
                    Arc::new(DbCache::new(db.clone()))
                }
                duration => {
                    if let Ok(duration) = duration.parse::<u64>() {
                        if duration >= 5 {
                            info!(duration, "Enabling default in memory cache");
                            database_cache_evictor(duration, db.clone());
                            Arc::new(DbCache::new(db.clone()))
                        } else {
                            info!(
                                duration,
                                "Invalid in memory cache duration value, disabling in memory cache"
                            );
                            db.clone()
                        }
                    } else {
                        info!(
                            duration,
                            "Invalid in memory cache duration value, disabling in memory cache"
                        );
                        db.clone()
                    }
                }
            };

            open_graph_cache_evictor(60 * 10);

            let mut localizer = locales::Localizations::new();

            let mut templates = Templates::new();

            match (
                find_image_file("static/logo"),
                find_image_file("static/logo-dark"),
            ) {
                (Some(logo), Some(logo_dark)) => {
                    tracing::info!(light=?logo, dark=?logo_dark, "Using custom logo");
                    templates.set_template(
                        "logo.html",
                        &format!(
                            r#"<div><img style="height: 1.75rem" class="dark:hidden" src="/{}" alt="logo"><img style="height: 1.75rem" class="hidden dark:block" src="/{}" alt="logo"></div>"#,
                            logo.to_str().unwrap(),
                            logo_dark.to_str().unwrap()
                        )
                    );
                    templates.set_template("favicon.html", &format!(
                        r#"<link rel="icon" media="(prefers-color-scheme: light)" href="/{}"><link rel="icon" media="(prefers-color-scheme: dark)" href="/{}">"#,
                        logo.to_str().unwrap(),
                        logo_dark.to_str().unwrap()
                    ));
                }
                (Some(logo), None) => {
                    tracing::info!(logo=?logo, "Using custom logo");
                    templates.set_template(
                        "logo.html",
                        &format!(
                            r#"<img style="height: 1.75rem" src="/{}" alt="logo">"#,
                            logo.to_str().unwrap()
                        ),
                    );
                    templates.set_template(
                        "favicon.html",
                        &format!(r#"<link rel="icon" href="/{}">"#, logo.to_str().unwrap()),
                    );
                }
                (None, Some(logo_dark)) => {
                    tracing::info!(logo=?logo_dark, "Using custom logo");
                    templates.set_template(
                        "logo.html",
                        &format!(
                            r#"<img style="height: 1.75rem" src="/{}" alt="logo">"#,
                            logo_dark.to_str().unwrap()
                        ),
                    );
                    templates.set_template(
                        "favicon.html",
                        &format!(
                            r#"<link rel="icon" href="/{}">"#,
                            logo_dark.to_str().unwrap()
                        ),
                    );
                }
                (None, None) => {
                    templates.set_template(
                        "logo.html",
                        r#"<img style="height: 1.75rem" src="/static/logo.svg" alt="logo">"#,
                    );
                    templates.set_template(
                        "favicon.html",
                        r#"<link rel="icon" href="/static/logo.svg">"#,
                    );
                }
            }

            match (
                find_image_file("static/favicon"),
                find_image_file("static/favicon-dark"),
            ) {
                (Some(favicon), Some(favicon_dark)) => {
                    tracing::info!(light=?favicon, dark=?favicon_dark, "Using custom favicon");
                    templates.set_template(
                        "favicon.html",
                        format!(
                            r#"<link rel="icon" media="(prefers-color-scheme: light)" href="/{}"><link rel="icon" media="(prefers-color-scheme: dark)" href="/{}">"#,
                            favicon.to_str().unwrap(),
                            favicon_dark.to_str().unwrap()
                        )
                        .trim(),
                    );
                }
                (Some(favicon), None) => {
                    tracing::info!(favicon=?favicon, "Using custom favicon");
                    templates.set_template(
                        "favicon.html",
                        &format!(r#"<link rel="icon" href="/{}">"#, favicon.to_str().unwrap()),
                    );
                }
                (None, Some(favicon_dark)) => {
                    tracing::info!(favicon=?favicon_dark, "Using custom favicon");
                    templates.set_template(
                        "favicon.html",
                        &format!(
                            r#"<link rel="icon" href="/{}">"#,
                            favicon_dark.to_str().unwrap()
                        ),
                    );
                }
                (None, None) => {}
            }

            let uploads_settings = settings.uploads.clone();

            let old_settings = settings.clone();
            let settings = Arc::new(RwLock::new(settings));

            let mut score_type_map: BTreeMap<String, Box<dyn ChallengePoints + Send + Sync>> =
                BTreeMap::new();
            score_type_map.insert("static".to_owned(), Box::new(StaticPoints));
            score_type_map.insert("dynamic".to_owned(), Box::new(DynamicPoints));
            let score_type_map = Arc::new(Mutex::new(score_type_map));

            let flag_fn_map = Arc::default();

            for plugin in self_rc.plugins.iter() {
                let meta = plugin.meta();
                tracing::info!(
                    name = meta.name.as_ref(),
                    version = meta.version.as_ref(),
                    description = meta.description.as_ref(),
                    "Loading plugin"
                );
            }

            let upload_provider: Box<dyn ErasedUploadProvider> = 'u: {
                if let Some(builder_upload_provider) = self_rc.upload_provider.borrow_mut().take() {
                    break 'u builder_upload_provider;
                }

                let plugin_upload_provider_builder = UploadProviderContext {
                    settings: &old_settings,
                    db: cached_db.clone(),
                };
                for plugin in self_rc.plugins.iter() {
                    if let Some(plugin_upload_provider) = plugin
                        .upload_provider(&plugin_upload_provider_builder)
                        .await
                    {
                        break 'u plugin_upload_provider;
                    }
                }

                if let Some(s3) = uploads_settings.as_ref().and_then(|u| u.s3.as_ref()) {
                    #[cfg(feature = "s3")]
                    {
                        let s3_upload_provider =
                            crate::s3_upload_provider::S3UploadProvider::new(s3).await?;
                        break 'u Box::new(s3_upload_provider);
                    }

                    #[cfg(not(feature = "s3"))]
                    {
                        _ = s3;
                        tracing::warn!("S3 is configured but the `s3` feature is not enabled");
                    }
                }

                if uploads_settings
                    .as_ref()
                    .and_then(|u| u.database)
                    .unwrap_or(false)
                {
                    let database_upload_provider = DatabaseUploadProvider::new(db).await;
                    break 'u Box::new(database_upload_provider);
                }

                let base_path = if let Some(local_upload_provider_options) =
                    uploads_settings.as_ref().and_then(|u| u.local.as_ref())
                {
                    let base_path = &local_upload_provider_options.folder;
                    tracing::info!(
                        folder = base_path.as_str(),
                        "Using configured local upload provider"
                    );
                    base_path.into()
                } else {
                    tracing::warn!(
                        folder = "uploads",
                        "No upload provider set, using local upload provider"
                    );
                    "uploads".into()
                };

                let local_upload_provider = LocalUploadProvider::new(base_path);
                break 'u Box::new(local_upload_provider);
            };

            let upload_router = upload_provider.routes()?;

            let mut grpc_builder = GrpcBuilder {
                routes: RoutesBuilder::default(),
                file_descriptor_sets: vec![],
                encoded_file_descriptor_sets: vec![],
            };

            let mut plugin_builder = RunContext {
                upload_provider,
                templates: &mut templates,
                localizations: &mut localizer,
                settings: settings.clone(),
                divisions: &mut divisions,
                rawdb: &rawdb,
                db: cached_db.clone(),
                score_type_map: &score_type_map,
                flag_fn_map: &flag_fn_map,
                grpc_builder: &mut grpc_builder,
            };
            init_grpc(&mut plugin_builder).await;
            let mut plugin_router = axum::Router::new();
            for plugin in self_rc.plugins.iter() {
                plugin_router = plugin_router.merge(plugin.run(&mut plugin_builder).await?);
            }
            let plugin_router = plugin_router;

            let divisions = Arc::new(divisions);
            cached_db.insert_divisions(&divisions).await?;

            let ip_extractor = match self_rc.ip_extractor.clone() {
                Some(ip_extractor) => Some(ip_extractor),
                None => settings
                    .read()
                    .await
                    .ip_preset
                    .as_ref()
                    .map(|preset| match preset {
                        IpPreset::RightmostXForwardedFor => {
                            info!("Selecting preset Rightmost X-Forwarded-For");
                            Arc::new(maybe_rightmost_x_forwarded_for) as IpExtractorFn
                        }
                        IpPreset::XRealIp => {
                            info!("Selecting preset X-Real-Ip");
                            Arc::new(maybe_x_real_ip) as IpExtractorFn
                        }
                        IpPreset::FlyClientIp => {
                            info!("Selecting preset Fly-Client-Ip");
                            Arc::new(maybe_fly_client_ip)
                        }
                        IpPreset::TrueClientIp => {
                            info!("Selecting preset True-Client-Ip");
                            Arc::new(maybe_true_client_ip)
                        }
                        IpPreset::CFConnectingIp => {
                            info!("Selecting preset CF-Connecting-IP");
                            Arc::new(maybe_cf_connecting_ip)
                        }
                        IpPreset::PeerIp => {
                            info!("Selecting preset peer ip");
                            Arc::new(maybe_peer_ip)
                        }
                    }),
            };

            let mut jinja = templates.build();

            jinja.set_lstrip_blocks(true);
            jinja.set_trim_blocks(true);
            jinja.add_function("timediff", jinja_timediff);
            let localizer = Arc::new(localizer);
            let loc = localizer.clone();
            jinja.add_function(
                "t",
                move |msg_id: &str, kwargs: minijinja::value::Kwargs, state: &minijinja::State| {
                    jinja_translate(loc.clone(), msg_id, kwargs, state)
                },
            );

            let jinja = Arc::new(jinja);

            let (outbound_mailer, mailgun_router): (Option<Arc<_>>, axum::Router<RouterState>) =
                if let Some(email) = settings.clone().read().await.email.as_ref() {
                    let logo_path = find_image_file("static/logo")
                        .map(|p| p.to_str().unwrap().to_owned())
                        .unwrap_or("static/logo.svg".to_owned());
                    if email.mailgun.is_some() {
                        let (mailgun_provider, router) =
                            MailgunProvider::new(settings.clone()).await.unwrap();
                        let mail_provider = Arc::new(mailgun_provider);
                        let mailer = Arc::new(OutboundMailer::new(
                            mail_provider,
                            jinja.clone(),
                            settings.clone(),
                            cached_db.clone(),
                            &logo_path,
                        ));
                        (Some(mailer), router)
                    } else if email.smtp_connection_url.is_some() {
                        #[cfg(feature = "smtp")]
                        {
                            let mail_provider = Arc::new(
                                crate::internal::email::smtp::SmtpProvider::new(settings.clone())
                                    .await
                                    .unwrap(),
                            );
                            let mailer = Arc::new(OutboundMailer::new(
                                mail_provider,
                                jinja.clone(),
                                settings.clone(),
                                cached_db.clone(),
                                &logo_path,
                            ));
                            (Some(mailer), axum::Router::new())
                        }
                        #[cfg(not(feature = "smtp"))]
                        {
                            tracing::error!(
                                "SMTP is configured but cargo feature `smtp` is not enabled"
                            );
                            (None, axum::Router::new())
                        }
                    } else {
                        (None, axum::Router::new())
                    }
                } else {
                    (None, axum::Router::new())
                };

            let bot = if settings.clone().read().await.discord.is_some() {
                let bot = Arc::new(
                    Bot::new(
                        settings.clone(),
                        cached_db.clone(),
                        outbound_mailer.clone(),
                        jinja.clone(),
                        divisions.clone(),
                    )
                    .await,
                );

                discord_cache_evictor();

                let b = bot.clone();
                tokio::task::spawn(async move {
                    b.sync_top10_discord_role().await;
                });

                Some(bot)
            } else {
                None
            };

            {
                let locked_settings = settings.read().await;
                if bot.is_some()
                    && locked_settings
                        .email
                        .as_ref()
                        .is_some_and(|e| e.imap.is_some())
                {
                    #[cfg(feature = "imap")]
                    crate::internal::email::imap::ImapEmailReciever::new(
                        Arc::downgrade(&settings),
                        Arc::downgrade(bot.as_ref().unwrap()),
                        Arc::downgrade(&cached_db),
                    )
                    .receive_emails()
                    .await?;

                    #[cfg(not(feature = "imap"))]
                    tracing::error!("IMAP is configured but cargo feature `imap` is not enabled");
                }
            }

            {
                let healthcheck_db = cached_db.clone();
                tokio::task::spawn(async move {
                    healthcheck_catch_up(healthcheck_db).await;
                });
            }
            healthcheck_runner(Arc::downgrade(&cached_db));

            let global_page_meta = Arc::new(GlobalPageMeta {
                title: settings.read().await.title.clone(),
                description: settings.read().await.description.clone().unwrap_or(
                    "Next generation extendable CTF framework with batteries included".to_owned(),
                ),
                location_url: settings.read().await.location_url.clone(),
                organizer: settings.read().await.organizer.clone(),
                generator: concat!("Rhombus v", env!("CARGO_PKG_VERSION")),
            });

            let router_state = Arc::new(RouterStateInner {
                db: cached_db.clone(),
                bot,
                jinja,
                localizer,
                settings: settings.clone(),
                ip_extractor: ip_extractor
                    .clone()
                    .unwrap_or(Arc::new(default_ip_extractor)),
                outbound_mailer,
                divisions,
                router: rr.clone(),
                global_page_meta,
                score_type_map,
                flag_fn_map,
            });

            let rhombus_router = axum::Router::new()
                .fallback(route_not_found)
                .route("/admin", get(|| async { (StatusCode::OK, Html("Admin")) }))
                .route("/reload", get(route_reload))
                .route_layer(middleware::from_fn(enforce_admin_middleware))
                .route(
                    "/account/verify/confirm",
                    get(route_account_email_verify_confirm),
                )
                .route("/account/verify", get(route_account_email_verify_callback))
                .route(
                    "/account/email",
                    post(route_account_add_email).delete(route_account_delete_email),
                )
                .route("/account/roll-key", post(route_account_roll_key))
                .route("/account/name", post(route_account_set_name))
                .route("/account", get(route_account))
                .route("/team/division/:id", post(route_team_set_division))
                .route("/team/user/:id", delete(route_user_kick))
                .route("/team/roll-token", post(route_team_roll_token))
                .route("/team/name", post(route_team_set_name))
                .route("/team", get(route_team))
                .route("/challenges", get(route_challenges))
                .route("/challenges.json", get(route_challenges))
                .route(
                    "/challenges/:id/writeup",
                    post(route_writeup_submit).delete(route_writeup_delete),
                )
                .route(
                    "/challenges/:id/ticket",
                    get(route_ticket_view).post(route_ticket_submit),
                )
                .route(
                    "/challenges/:id",
                    get(route_challenge_view).post(route_challenge_submit),
                )
                .route_layer(middleware::from_fn(enforce_auth_middleware))
                .nest_service("/static", get(route_static_serve))
                .route("/command-palette", get(route_command_palette_items))
                .route("/terms", get(route_terms))
                .route("/", get(route_home))
                .merge(mailgun_router)
                .route("/signout", get(route_signout))
                .route("/signin/credentials", post(route_signin_credentials))
                .route(
                    "/signin/email/confirm",
                    get(route_signin_email_confirm_callback),
                )
                .route(
                    "/signin/email",
                    get(route_signin_email_callback).post(route_signin_email),
                )
                .route(
                    "/signin/ctftime/callback",
                    get(route_signin_ctftime_callback),
                )
                .route("/signin/ctftime", get(route_signin_ctftime))
                .route(
                    "/signin/discord/callback",
                    get(route_signin_discord_callback),
                )
                .route("/signin/discord", get(route_signin_discord))
                .route("/signin", get(route_signin))
                .route(
                    "/scoreboard/:id/ctftime.json",
                    get(route_scoreboard_division_ctftime),
                )
                .route("/scoreboard/:id", get(route_scoreboard_division))
                .route("/scoreboard", get(route_scoreboard))
                .route("/scoreboard.json", get(route_scoreboard))
                .route("/user/:id/og-image.png", get(route_user_og_image))
                .route("/user/:id", get(route_public_user))
                .route("/team/:id/og-image.png", get(route_team_og_image))
                .route("/team/:id", get(route_public_team))
                .route("/og-image.png", get(route_default_og_image))
                .route("/robots.txt", get(route_robots_txt))
                .with_state(router_state.clone())
                .merge(upload_router.layer(middleware::from_fn_with_state(
                    router_state.clone(),
                    auth_injector_middleware,
                )));

            let router = if !self_rc.plugins.is_empty() {
                axum::Router::new()
                    .fallback_service(rhombus_router)
                    .nest("/", plugin_router.with_state(router_state.clone()))
            } else {
                rhombus_router
            };

            track_flusher(cached_db);

            let router = {
                let router_state_clone = router_state.clone();
                router.layer(
                    ServiceBuilder::new()
                        .layer(HandleErrorLayer::new(
                            |user: Extension<MaybeUser>,
                             page: Extension<PageMeta>,
                             method: Method,
                             uri: Uri,
                             err: BoxError| async move {
                                timeout_inner(router_state_clone, user, page, method, uri, err)
                            },
                        ))
                        .timeout(Duration::from_secs(30)),
                )
            };

            let router = router
                .layer(middleware::from_fn(page_meta_middleware))
                .layer(middleware::from_fn_with_state(
                    router_state.clone(),
                    locale_middleware,
                ))
                .layer(middleware::from_fn(track_middleware))
                .layer(middleware::from_fn_with_state(
                    router_state.clone(),
                    auth_injector_middleware,
                ));

            let router = if ip_extractor.as_ref().is_some() {
                router.layer(middleware::from_fn_with_state(
                    router_state.clone(),
                    ip_insert_middleware,
                ))
            } else {
                router.layer(middleware::from_fn(ip_insert_blank_middleware))
            };

            let router = if let (Some(ip_extractor), Some(ratelimit)) = (
                ip_extractor,
                settings.clone().read().await.ratelimit.as_ref(),
            ) {
                let per_millisecond = ratelimit.per_millisecond.unwrap_or(500);
                let burst_size = ratelimit.burst_size.unwrap_or(8);
                info!(per_millisecond, burst_size, "Setting ratelimit");

                let governor_conf = Arc::new(
                    GovernorConfigBuilder::default()
                        .per_millisecond(per_millisecond)
                        .burst_size(burst_size)
                        .key_extractor(KeyExtractorShim::new(ip_extractor))
                        .use_headers()
                        .finish()
                        .unwrap(),
                );

                router.layer(GovernorLayer {
                    config: governor_conf,
                })
            } else {
                router
            };

            let router = if settings.read().await.live_reload {
                router.layer(
                    tower_livereload::LiveReloadLayer::new().request_predicate(not_htmx_predicate),
                )
            } else {
                router
            };

            let router = router.layer(CatchPanicLayer::custom(handle_panic)).layer(
                axum::middleware::from_fn_with_state(router_state, error_handler_middleware),
            );

            let router = router.layer(CompressionLayer::new());

            let mut reflection_builder = tonic_reflection::server::Builder::configure();
            for encoded_file_set in grpc_builder.encoded_file_descriptor_sets {
                reflection_builder =
                    reflection_builder.register_encoded_file_descriptor_set(encoded_file_set);
            }
            for file_set in grpc_builder.file_descriptor_sets {
                reflection_builder = reflection_builder.register_file_descriptor_set(file_set);
            }
            grpc_builder
                .routes
                .add_service(reflection_builder.build_v1().unwrap());
            let grpc_router = grpc_builder.routes.routes().into_axum_router();

            let router = router.layer(axum::middleware::from_fn_with_state(
                GrpcMiddlewareState { grpc_router },
                grpc_middleware,
            ));

            (self_rc, router)
        };

        let builder = Rc::try_unwrap(self_arc).unwrap();
        let builder = Arc::new(Mutex::new(Some(builder)));
        let router = router.layer(Extension(builder));

        Ok(router)
    }

    pub async fn build(self) -> Result<Arc<crate::internal::router::Router>> {
        let rr = Arc::new(crate::internal::router::Router::new());

        let router = self.build_axum_router(rr.clone()).await?;

        rr.update(router);

        Ok(rr)
    }
}

fn not_htmx_predicate<T>(req: &axum::http::Request<T>) -> bool {
    !req.headers().contains_key("hx-request")
}

pub fn hash(s: impl AsRef<str>) -> i64 {
    let s = s.as_ref();
    let mut hasher =
        BuildHasherDefault::<std::collections::hash_map::DefaultHasher>::default().build_hasher();
    hasher.write(s.as_bytes());
    let hash_value = hasher.finish();
    (hash_value >> 11) as i64
}

pub fn find_image_file(partial_path: &str) -> Option<std::path::PathBuf> {
    let exact_path = std::path::Path::new(partial_path);
    if exact_path.exists() {
        return Some(exact_path.to_path_buf());
    }

    let extensions = ["svg", "png", "webp", "jpg", "jpeg", "gif", "ico"];

    let dir = exact_path.parent().unwrap_or(std::path::Path::new("."));
    let base_name = exact_path
        .file_stem()
        .unwrap_or(exact_path.file_name().unwrap())
        .to_str()
        .unwrap();

    for ext in &extensions {
        let file_path = dir.join(format!("{}.{ext}", base_name));
        if file_path.exists() {
            return Some(file_path);
        }
    }

    None
}<|MERGE_RESOLUTION|>--- conflicted
+++ resolved
@@ -12,28 +12,19 @@
 };
 
 use axum::{
-<<<<<<< HEAD
+    error_handling::HandleErrorLayer,
     extract::{Request, State},
-    http::{self, Extensions, HeaderMap, StatusCode},
+    http::{self, Extensions, HeaderMap, StatusCode, Uri},
     middleware::{self, Next},
     response::{Html, IntoResponse},
-=======
-    error_handling::HandleErrorLayer,
-    http::{Extensions, HeaderMap, StatusCode, Uri},
-    middleware,
-    response::Html,
->>>>>>> 7f9c107a
     routing::{delete, get, post},
     BoxError, Extension,
 };
 use reqwest::Method;
 use tokio::sync::{Mutex, RwLock};
-<<<<<<< HEAD
 use tonic::service::RoutesBuilder;
+use tower::ServiceBuilder;
 use tower::ServiceExt as _;
-=======
-use tower::ServiceBuilder;
->>>>>>> 7f9c107a
 use tower_governor::{governor::GovernorConfigBuilder, GovernorLayer};
 use tower_http::{catch_panic::CatchPanicLayer, compression::CompressionLayer};
 use tracing::info;
@@ -60,11 +51,8 @@
             MaxDivisionPlayers, OpenDivisionEligibilityProvider,
         },
         email::{mailgun::MailgunProvider, outbound_mailer::OutboundMailer},
-<<<<<<< HEAD
+        errors::{error_handler_middleware, handle_panic, route_not_found, timeout_inner},
         grpc::init_grpc,
-=======
-        errors::{error_handler_middleware, handle_panic, route_not_found, timeout_inner},
->>>>>>> 7f9c107a
         health::{healthcheck_catch_up, healthcheck_runner},
         ip::{
             default_ip_extractor, ip_insert_blank_middleware, ip_insert_middleware,
