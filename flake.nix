{
  inputs = {
    nixpkgs.url = "github:nixos/nixpkgs/nixpkgs-unstable";
    utils.url = "github:numtide/flake-utils";
    rust-overlay.url = "github:oxalica/rust-overlay";
  };

  outputs = {
    nixpkgs,
    utils,
    rust-overlay,
    ...
  }:
    utils.lib.eachDefaultSystem (
      system: let
        pkgs = import nixpkgs {
          inherit system;
          overlays = [(import rust-overlay)];
        };

        rust-toolchain = pkgs.rust-bin.fromRustupToolchainFile ./rust-toolchain.toml;
      in rec {
        packages.rhombus-cli = pkgs.rustPlatform.buildRustPackage {
          pname = "rhombus-cli";
          buildAndTestSubdir = "rhombus-cli";
          version = "0.1.0";
          src = ./.;
          cargoLock.lockFile = ./Cargo.lock;
        };

        packages.standalone = pkgs.rustPlatform.buildRustPackage {
          pname = "standalone";
          buildAndTestSubdir = "examples/standalone";
          version = "0.1.0";
          src = ./.;
          cargoLock.lockFile = ./Cargo.lock;
          nativeBuildInputs = with pkgs; [deno];
        };

        apps.rhombus-cli = {
          type = "app";
          program = "${packages.rhombus-cli}/bin/rhombus-cli";
        };

        apps.standalone = {
          type = "app";
          program = "${packages.standalone}/bin/standalone";
        };

        packages.default = packages.rhombus-cli;
        app.default = apps.rhombus-cli;

        devShells.default = pkgs.mkShell {
          name = "rhombus-devshell";
          packages = with pkgs; [
            tailwindcss-language-server
            vscode-langservers-extracted
            alejandra
<<<<<<< HEAD
            grpcurl
=======
            flyctl
>>>>>>> bffb8021

            deno

            sqlite
            mold
            go-task
            cargo-watch
            systemfd
            rust-toolchain
            protobuf
          ];
          LD_LIBRARY_PATH = "${pkgs.stdenv.cc.cc.lib}/lib";
        };
      }
    );
}<|MERGE_RESOLUTION|>--- conflicted
+++ resolved
@@ -56,11 +56,8 @@
             tailwindcss-language-server
             vscode-langservers-extracted
             alejandra
-<<<<<<< HEAD
             grpcurl
-=======
             flyctl
->>>>>>> bffb8021
 
             deno
 
